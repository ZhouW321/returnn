--- conflicted
+++ resolved
@@ -96,12 +96,8 @@
           q = batch.start[0] - s
           device.data[:l, q] = data.alloc_intervals[idi][2][o:o + l]
           device.targets[:l, q] = data.targets[data.seq_start[s] + batch.start[1]:data.seq_start[s] + batch.start[1] + l]
-<<<<<<< HEAD
-          if data.ctc_targets: device.ctc_targets[q] = data.ctc_targets[ids]
-=======
           if data.ctc_targets is not None:
             device.ctc_targets[q] = data.ctc_targets[ids]
->>>>>>> 7c8f114a
           device.index[:l, q] = numpy.ones((l,), dtype = 'int8')
       else:
         data.load_seqs(batch.start[0], batch.start[0] + batch.nseqs)
