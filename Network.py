--- conflicted
+++ resolved
@@ -758,13 +758,8 @@
           network.hidden[layer].attrs[a] = model[layer].attrs[a]
     output = model.attrs['output']
     traverse(model, output, network)
-<<<<<<< HEAD
-    sources = [ network.hidden[layer] for layer in model[output].attrs['from'].split(',') ]
-    loss = grp.attrs['loss'] if 'loss' in grp.attrs else 'ce'
-=======
     sources = [ network.hidden[s] for s in model[output].attrs['from'].split(',') ]
     loss = 'ce' if not 'loss' in model[output].attrs else model[output].attrs['loss']
->>>>>>> d151dafc
     network.make_classifier(sources, loss, model[output].attrs['dropout'])
     return network
     
