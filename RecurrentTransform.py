--- conflicted
+++ resolved
@@ -582,13 +582,8 @@
         else:
           base = multi_batch_beam(base, T.floor(self.loc), self.bounds, self.layer.attrs['attention_beam'], "wrap_around")
       def attent(xt, yp, W_in, W_re):
-<<<<<<< HEAD
-        return T.tanh(T.dot(xt, W_in) + T.dot(yp, W_re))
-      #from OpLSTM import LSTMOpInstance
-=======
         return elu(T.dot(xt, W_in) + T.dot(yp, W_re))
         #return T.tanh(T.dot(xt, W_in) + T.dot(yp, W_re))
->>>>>>> bc1a6d12
       inp, _ = theano.scan(attent, sequences = base, outputs_info = [h_p[0]], non_sequences=[self.A_in,self.A_re])
       #result = LSTMOpInstance(base, self.A_re, h_p[0], index[:,:,0])
       #result = LSTMOpInstance(z[::-(2 * go_backwards - 1)], W_re, outputs_info[1], i[::-(2 * go_backwards - 1)])
